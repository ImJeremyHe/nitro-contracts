--- conflicted
+++ resolved
@@ -22,10 +22,7 @@
     AlreadyValidDASKeyset,
     NoSuchKeyset,
     NotForked,
-<<<<<<< HEAD
     RollupNotChanged,
-    NativeTokenMismatch
-=======
     DataBlobsNotSupported,
     InitParamZero,
     MissingDataHashes,
@@ -33,8 +30,8 @@
     NotOwner,
     RollupNotChanged,
     EmptyBatchData,
-    InvalidHeaderFlag
->>>>>>> 6822d513
+    InvalidHeaderFlag,
+    NativeTokenMismatch
 } from "../libraries/Error.sol";
 import "./IBridge.sol";
 import "./IInboxBase.sol";
@@ -118,12 +115,7 @@
     // True if the chain this SequencerInbox is deployed on uses custom fee token
     bool public immutable isUsingFeeToken;
 
-<<<<<<< HEAD
-    constructor(uint256 _maxDataSize, bool _isUsingFeeToken) {
-        maxDataSize = _maxDataSize;
-        isUsingFeeToken = _isUsingFeeToken;
-=======
-    constructor(uint256 _maxDataSize, IReader4844 reader4844_) {
+    constructor(uint256 _maxDataSize, IReader4844 reader4844_, bool _isUsingFeeToken) {
         maxDataSize = _maxDataSize;
         if (hostChainIsArbitrum) {
             if (reader4844_ != IReader4844(address(0))) revert DataBlobsNotSupported();
@@ -131,7 +123,7 @@
             if (reader4844_ == IReader4844(address(0))) revert InitParamZero("Reader4844");
         }
         reader4844 = reader4844_;
->>>>>>> 6822d513
+        isUsingFeeToken = _isUsingFeeToken;
     }
 
     function _chainIdChanged() internal view returns (bool) {
@@ -488,13 +480,16 @@
         // on arb is added it will need to explicitly turned on in the sequencer inbox
         if (hostChainIsArbitrum) revert DataBlobsNotSupported();
 
-        // submit a batch spending report to refund the entity that produced the blob batch data
-        submitBatchSpendingReport(
-            dataHash,
-            seqMessageIndex,
-            block.basefee,
-            blobCost / block.basefee
-        );
+        // only report batch poster spendings if chain is using ETH as native currency
+        if(!isUsingFeeToken) {
+            // submit a batch spending report to refund the entity that produced the blob batch data
+            submitBatchSpendingReport(
+                dataHash,
+                seqMessageIndex,
+                block.basefee,
+                blobCost / block.basefee
+            );
+        }
     }
 
     function addSequencerL2Batch(
@@ -730,47 +725,10 @@
 
         totalDelayedMessagesRead = afterDelayedMessagesRead;
 
-        if (calldataLengthPosted > 0) {
-<<<<<<< HEAD
+
+        if (calldataLengthPosted > 0 && !isUsingFeeToken) {
             // only report batch poster spendings if chain is using ETH as native currency
-            if (!isUsingFeeToken) {
-                // this msg isn't included in the current sequencer batch, but instead added to
-                // the delayed messages queue that is yet to be included
-                address batchPoster = msg.sender;
-                bytes memory spendingReportMsg;
-                if (hostChainIsArbitrum) {
-                    // Include extra gas for the host chain's L1 gas charging
-                    uint256 l1Fees = ArbGasInfo(address(0x6c)).getCurrentTxL1GasFees();
-                    uint256 extraGas = l1Fees / block.basefee;
-                    require(extraGas <= type(uint64).max, "L1_GAS_NOT_UINT64");
-
-                    spendingReportMsg = abi.encodePacked(
-                        block.timestamp,
-                        batchPoster,
-                        dataHash,
-                        seqMessageIndex,
-                        block.basefee,
-                        uint64(extraGas)
-                    );
-                } else {
-                    spendingReportMsg = abi.encodePacked(
-                        block.timestamp,
-                        batchPoster,
-                        dataHash,
-                        seqMessageIndex,
-                        block.basefee
-                    );
-                }
-                uint256 msgNum = bridge.submitBatchSpendingReport(
-                    batchPoster,
-                    keccak256(spendingReportMsg)
-                );
-                // this is the same event used by Inbox.sol after including a message to the delayed message accumulator
-                emit InboxMessageDelivered(msgNum, spendingReportMsg);
-            }
-=======
             submitBatchSpendingReport(dataHash, seqMessageIndex, block.basefee, 0);
->>>>>>> 6822d513
         }
     }
 
