// Copyright 2021-2022, Offchain Labs, Inc.
// For license information, see https://github.com/OffchainLabs/nitro-contracts/blob/main/LICENSE
// SPDX-License-Identifier: BUSL-1.1

pragma solidity ^0.8.4;

import "./AbsBridge.sol";
import "./IERC20Bridge.sol";
import "../libraries/AddressAliasHelper.sol";
import {
    InvalidTokenSet,
    CallTargetNotAllowed,
    CallNotAllowed,
    NativeTokenDecimalsTooLarge
} from "../libraries/Error.sol";
import {DecimalsConverterHelper} from "../libraries/DecimalsConverterHelper.sol";
import {MAX_ALLOWED_NATIVE_TOKEN_DECIMALS} from "../libraries/Constants.sol";

import {IERC20} from "@openzeppelin/contracts/token/ERC20/IERC20.sol";
import {SafeERC20} from "@openzeppelin/contracts/token/ERC20/utils/SafeERC20.sol";
import {ERC20} from "@openzeppelin/contracts/token/ERC20/ERC20.sol";

/**
 * @title Staging ground for incoming and outgoing messages
 * @notice Unlike the standard Eth bridge, native token bridge escrows the custom ERC20 token which is
 * used as native currency on L2.
 * @dev Fees are paid in this token. There are certain restrictions on the native token:
 *       - The token can't be rebasing or have a transfer fee
 *       - The token must only be transferrable via a call to the token address itself
 *       - The token must only be able to set allowance via a call to the token address itself
 *       - The token must not have a callback on transfer, and more generally a user must not be able to make a transfer to themselves revert
 *       - The token must have a max of 2^256 - 1 wei total supply unscaled
 *       - The token must have a max of 2^256 - 1 wei total supply when scaled to 18 decimals
 */
contract ERC20Bridge is AbsBridge, IERC20Bridge {
    using SafeERC20 for IERC20;

    /// @inheritdoc IERC20Bridge
    address public nativeToken;

    /// @inheritdoc IERC20Bridge
<<<<<<< HEAD
    function initialize(
        IOwnable rollup_,
        address nativeToken_
    ) external initializer onlyDelegated {
=======
    uint8 public nativeTokenDecimals;

    /// @inheritdoc IERC20Bridge
    function initialize(IOwnable rollup_, address nativeToken_) external initializer onlyDelegated {
>>>>>>> 27b86fdd
        if (nativeToken_ == address(0)) revert InvalidTokenSet(nativeToken_);
        nativeToken = nativeToken_;
        _activeOutbox = EMPTY_ACTIVEOUTBOX;
        rollup = rollup_;

        // store number of decimals used by native token
        try ERC20(nativeToken_).decimals() returns (uint8 decimals) {
            if (decimals > MAX_ALLOWED_NATIVE_TOKEN_DECIMALS) {
                revert NativeTokenDecimalsTooLarge(decimals);
            }
            nativeTokenDecimals = decimals;
        } catch {
            // decimal is not part of the ERC20 spec
            // assume it have 0 decimals if it does not have decimals() method
            // we do this to align with the token bridge behavior
            nativeTokenDecimals = 0;
        }
    }

    /// @inheritdoc IERC20Bridge
    function enqueueDelayedMessage(
        uint8 kind,
        address sender,
        bytes32 messageDataHash,
        uint256 tokenFeeAmount
    ) external returns (uint256) {
        return _enqueueDelayedMessage(kind, sender, messageDataHash, tokenFeeAmount);
    }

    function _transferFunds(uint256 amount) internal override {
        // fetch native token from Inbox
        IERC20(nativeToken).safeTransferFrom(msg.sender, address(this), amount);
    }

    function _executeLowLevelCall(
        address to,
        uint256 value,
        bytes memory data
    ) internal override returns (bool success, bytes memory returnData) {
        address _nativeToken = nativeToken;

        // we don't allow outgoing calls to native token contract because it could
        // result in loss of native tokens which are escrowed by ERC20Bridge
        if (to == _nativeToken) {
            revert CallTargetNotAllowed(_nativeToken);
        }

        // first release native token
        IERC20(_nativeToken).safeTransfer(to, value);
        success = true;

        // if there's data do additional contract call. Make sure that call is not used to
        // decrease bridge contract's balance of the native token
        if (data.length > 0) {
            uint256 bridgeBalanceBefore = IERC20(_nativeToken).balanceOf(address(this));

            // solhint-disable-next-line avoid-low-level-calls
            (success, returnData) = to.call(data);

            uint256 bridgeBalanceAfter = IERC20(_nativeToken).balanceOf(address(this));
            if (bridgeBalanceAfter < bridgeBalanceBefore) {
                revert CallNotAllowed();
            }
        }
    }

    function _baseFeeToReport() internal pure override returns (uint256) {
        // ArbOs uses formula 'l1BaseFee * (1400 + 6 * calldataLengthInBytes)' to calculate retryable ticket's
        // submission fee. When custom ERC20 token is used to pay for fees, submission fee shall be 0. That's
        // why baseFee is reported as 0 here.
        return 0;
    }
}<|MERGE_RESOLUTION|>--- conflicted
+++ resolved
@@ -39,17 +39,13 @@
     address public nativeToken;
 
     /// @inheritdoc IERC20Bridge
-<<<<<<< HEAD
+    uint8 public nativeTokenDecimals;
+
+    /// @inheritdoc IERC20Bridge
     function initialize(
         IOwnable rollup_,
         address nativeToken_
     ) external initializer onlyDelegated {
-=======
-    uint8 public nativeTokenDecimals;
-
-    /// @inheritdoc IERC20Bridge
-    function initialize(IOwnable rollup_, address nativeToken_) external initializer onlyDelegated {
->>>>>>> 27b86fdd
         if (nativeToken_ == address(0)) revert InvalidTokenSet(nativeToken_);
         nativeToken = nativeToken_;
         _activeOutbox = EMPTY_ACTIVEOUTBOX;
