--- conflicted
+++ resolved
@@ -37,18 +37,13 @@
  * @notice Messages created via this inbox are enqueued in the delayed accumulator
  * to await inclusion in the SequencerInbox
  */
-<<<<<<< HEAD
-abstract contract AbsInbox is DelegateCallAware, PausableUpgradeable, IInbox {
+abstract contract AbsInbox is DelegateCallAware, PausableUpgradeable, IInboxBase {
     /// @dev Storage slot with the admin of the contract.
     /// This is the keccak-256 hash of "eip1967.proxy.admin" subtracted by 1.
     bytes32 internal constant _ADMIN_SLOT =
         0xb53127684a568b3173ae13b9f8a6016e243e63b6e8ee1178d6a717850b5d6103;
 
-    /// @inheritdoc IInbox
-=======
-abstract contract AbsInbox is DelegateCallAware, PausableUpgradeable, IInboxBase {
-    /// @inheritdoc IInboxBase
->>>>>>> 5ca3b625
+    /// @inheritdoc IInboxBase
     IBridge public bridge;
     /// @inheritdoc IInboxBase
     ISequencerInbox public sequencerInbox;
