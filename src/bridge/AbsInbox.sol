// Copyright 2021-2022, Offchain Labs, Inc.
// For license information, see https://github.com/OffchainLabs/nitro-contracts/blob/main/LICENSE
// SPDX-License-Identifier: BUSL-1.1

pragma solidity ^0.8.4;

import {
    DataTooLarge,
    Deprecated,
    GasLimitTooLarge,
    InsufficientValue,
    InsufficientSubmissionCost,
    L1Forked,
    NotAllowedOrigin,
    NotOrigin,
    NotRollupOrOwner,
    RetryableData
} from "../libraries/Error.sol";
import "./IInboxBase.sol";
import "./ISequencerInbox.sol";
import "./IBridge.sol";
import "../libraries/AddressAliasHelper.sol";
import "../libraries/DelegateCallAware.sol";
import {
    L1MessageType_submitRetryableTx,
    L2MessageType_unsignedContractTx,
    L2MessageType_unsignedEOATx,
    L2_MSG
} from "../libraries/MessageTypes.sol";
import "@openzeppelin/contracts-upgradeable/utils/AddressUpgradeable.sol";
import "@openzeppelin/contracts-upgradeable/security/PausableUpgradeable.sol";
import "@openzeppelin/contracts-upgradeable/utils/StorageSlotUpgradeable.sol";

/**
 * @title Inbox for user and contract originated messages
 * @notice Messages created via this inbox are enqueued in the delayed accumulator
 * to await inclusion in the SequencerInbox
 */
abstract contract AbsInbox is DelegateCallAware, PausableUpgradeable, IInboxBase {
    /// @dev Storage slot with the admin of the contract.
    /// This is the keccak-256 hash of "eip1967.proxy.admin" subtracted by 1.
    bytes32 internal constant _ADMIN_SLOT =
        0xb53127684a568b3173ae13b9f8a6016e243e63b6e8ee1178d6a717850b5d6103;

    /// @inheritdoc IInboxBase
    IBridge public bridge;
    /// @inheritdoc IInboxBase
    ISequencerInbox public sequencerInbox;

    /// ------------------------------------ allow list start ------------------------------------ ///

    /// @inheritdoc IInboxBase
    bool public allowListEnabled;

    /// @inheritdoc IInboxBase
    mapping(address => bool) public isAllowed;

    event AllowListAddressSet(address indexed user, bool val);
    event AllowListEnabledUpdated(bool isEnabled);

    /// @inheritdoc IInboxBase
    function setAllowList(address[] memory user, bool[] memory val) external onlyRollupOrOwner {
        require(user.length == val.length, "INVALID_INPUT");

        for (uint256 i = 0; i < user.length; i++) {
            isAllowed[user[i]] = val[i];
            emit AllowListAddressSet(user[i], val[i]);
        }
    }

    /// @inheritdoc IInboxBase
    function setAllowListEnabled(bool _allowListEnabled) external onlyRollupOrOwner {
        require(_allowListEnabled != allowListEnabled, "ALREADY_SET");
        allowListEnabled = _allowListEnabled;
        emit AllowListEnabledUpdated(_allowListEnabled);
    }

    /// @dev this modifier checks the tx.origin instead of msg.sender for convenience (ie it allows
    /// allowed users to interact with the token bridge without needing the token bridge to be allowList aware).
    /// this modifier is not intended to use to be used for security (since this opens the allowList to
    /// a smart contract phishing risk).
    modifier onlyAllowed() {
        // solhint-disable-next-line avoid-tx-origin
        if (allowListEnabled && !isAllowed[tx.origin]) revert NotAllowedOrigin(tx.origin);
        _;
    }

    /// ------------------------------------ allow list end ------------------------------------ ///

    modifier onlyRollupOrOwner() {
        IOwnable rollup = bridge.rollup();
        if (msg.sender != address(rollup)) {
            address rollupOwner = rollup.owner();
            if (msg.sender != rollupOwner) {
                revert NotRollupOrOwner(msg.sender, address(rollup), rollupOwner);
            }
        }
        _;
    }

    // On L1 this should be set to 117964: 90% of Geth's 128KB tx size limit, leaving ~13KB for proving
    uint256 public immutable maxDataSize;
    uint256 internal immutable deployTimeChainId = block.chainid;

    constructor(uint256 _maxDataSize) {
        maxDataSize = _maxDataSize;
    }

    function _chainIdChanged() internal view returns (bool) {
        return deployTimeChainId != block.chainid;
    }

    /// @inheritdoc IInboxBase
    function pause() external onlyRollupOrOwner {
        _pause();
    }

    /// @inheritdoc IInboxBase
    function unpause() external onlyRollupOrOwner {
        _unpause();
    }

    /* solhint-disable func-name-mixedcase */
    function __AbsInbox_init(
        IBridge _bridge,
        ISequencerInbox _sequencerInbox
    ) internal onlyInitializing {
        bridge = _bridge;
        sequencerInbox = _sequencerInbox;
        allowListEnabled = false;
        __Pausable_init();
    }

    /// @inheritdoc IInboxBase
    function sendL2MessageFromOrigin(bytes calldata) external pure returns (uint256) {
        revert Deprecated();
    }

    /// @inheritdoc IInboxBase
    function sendL2Message(bytes calldata messageData)
        external
        whenNotPaused
        onlyAllowed
        returns (uint256)
    {
        if (_chainIdChanged()) revert L1Forked();
        return _deliverMessage(L2_MSG, msg.sender, messageData, 0);
    }

    /// @inheritdoc IInboxBase
    function sendUnsignedTransaction(
        uint256 gasLimit,
        uint256 maxFeePerGas,
        uint256 nonce,
        address to,
        uint256 value,
        bytes calldata data
    ) external whenNotPaused onlyAllowed returns (uint256) {
        // arbos will discard unsigned tx with gas limit too large
        if (gasLimit > type(uint64).max) {
            revert GasLimitTooLarge();
        }
        return _deliverMessage(
            L2_MSG,
            msg.sender,
            abi.encodePacked(
                L2MessageType_unsignedEOATx,
                gasLimit,
                maxFeePerGas,
                nonce,
                uint256(uint160(to)),
                value,
                data
            ),
            0
        );
    }

    /// @inheritdoc IInboxBase
    function sendContractTransaction(
        uint256 gasLimit,
        uint256 maxFeePerGas,
        address to,
        uint256 value,
        bytes calldata data
    ) external whenNotPaused onlyAllowed returns (uint256) {
        // arbos will discard unsigned tx with gas limit too large
        if (gasLimit > type(uint64).max) {
            revert GasLimitTooLarge();
        }
        return _deliverMessage(
            L2_MSG,
            msg.sender,
            abi.encodePacked(
                L2MessageType_unsignedContractTx,
                gasLimit,
                maxFeePerGas,
                uint256(uint160(to)),
                value,
                data
            ),
            0
        );
    }

    /// @inheritdoc IInboxBase
    function getProxyAdmin() external view returns (address) {
        return StorageSlotUpgradeable.getAddressSlot(_ADMIN_SLOT).value;
    }

    function _createRetryableTicket(
        address to,
        uint256 l2CallValue,
        uint256 maxSubmissionCost,
        address excessFeeRefundAddress,
        address callValueRefundAddress,
        uint256 gasLimit,
        uint256 maxFeePerGas,
        uint256 amount,
        bytes calldata data
    ) internal returns (uint256) {
        // Ensure the user's deposit alone will make submission succeed.
        // In case of native token having non-18 decimals: 'amount' is denominated in native token's decimals. All other
        // value params - l2CallValue, maxSubmissionCost and maxFeePerGas are denominated in child chain's native 18 decimals.
        uint256 amountToBeMintedOnL2 = _fromNativeTo18Decimals(amount);
        if (amountToBeMintedOnL2 < (maxSubmissionCost + l2CallValue + gasLimit * maxFeePerGas)) {
            revert InsufficientValue(
<<<<<<< HEAD
                maxSubmissionCost + l2CallValue + gasLimit * maxFeePerGas, amount
=======
                maxSubmissionCost + l2CallValue + gasLimit * maxFeePerGas,
                amountToBeMintedOnL2
>>>>>>> 27b86fdd
            );
        }

        // if a refund address is a contract, we apply the alias to it
        // so that it can access its funds on the L2
        // since the beneficiary and other refund addresses don't get rewritten by arb-os
        if (AddressUpgradeable.isContract(excessFeeRefundAddress)) {
            excessFeeRefundAddress = AddressAliasHelper.applyL1ToL2Alias(excessFeeRefundAddress);
        }
        if (AddressUpgradeable.isContract(callValueRefundAddress)) {
            // this is the beneficiary. be careful since this is the address that can cancel the retryable in the L2
            callValueRefundAddress = AddressAliasHelper.applyL1ToL2Alias(callValueRefundAddress);
        }

        // gas limit is validated to be within uint64 in unsafeCreateRetryableTicket
        return _unsafeCreateRetryableTicket(
            to,
            l2CallValue,
            maxSubmissionCost,
            excessFeeRefundAddress,
            callValueRefundAddress,
            gasLimit,
            maxFeePerGas,
            amount,
            data
        );
    }

    function _unsafeCreateRetryableTicket(
        address to,
        uint256 l2CallValue,
        uint256 maxSubmissionCost,
        address excessFeeRefundAddress,
        address callValueRefundAddress,
        uint256 gasLimit,
        uint256 maxFeePerGas,
        uint256 amount,
        bytes calldata data
    ) internal returns (uint256) {
        // gas price and limit of 1 should never be a valid input, so instead they are used as
        // magic values to trigger a revert in eth calls that surface data without requiring a tx trace
        if (gasLimit == 1 || maxFeePerGas == 1) {
            revert RetryableData(
                msg.sender,
                to,
                l2CallValue,
                amount,
                maxSubmissionCost,
                excessFeeRefundAddress,
                callValueRefundAddress,
                gasLimit,
                maxFeePerGas,
                data
            );
        }

        // arbos will discard retryable with gas limit too large
        if (gasLimit > type(uint64).max) {
            revert GasLimitTooLarge();
        }

        uint256 submissionFee = calculateRetryableSubmissionFee(data.length, block.basefee);
        if (maxSubmissionCost < submissionFee) {
            revert InsufficientSubmissionCost(submissionFee, maxSubmissionCost);
        }

<<<<<<< HEAD
        return _deliverMessage(
            L1MessageType_submitRetryableTx,
            msg.sender,
            abi.encodePacked(
                uint256(uint160(to)),
                l2CallValue,
                amount,
                maxSubmissionCost,
                uint256(uint160(excessFeeRefundAddress)),
                uint256(uint160(callValueRefundAddress)),
                gasLimit,
                maxFeePerGas,
                data.length,
                data
            ),
            amount
        );
=======
        return
            _deliverMessage(
                L1MessageType_submitRetryableTx,
                msg.sender,
                abi.encodePacked(
                    uint256(uint160(to)),
                    l2CallValue,
                    _fromNativeTo18Decimals(amount),
                    maxSubmissionCost,
                    uint256(uint160(excessFeeRefundAddress)),
                    uint256(uint160(callValueRefundAddress)),
                    gasLimit,
                    maxFeePerGas,
                    data.length,
                    data
                ),
                amount
            );
>>>>>>> 27b86fdd
    }

    function _deliverMessage(
        uint8 _kind,
        address _sender,
        bytes memory _messageData,
        uint256 amount
    ) internal returns (uint256) {
        if (_messageData.length > maxDataSize) {
            revert DataTooLarge(_messageData.length, maxDataSize);
        }
        uint256 msgNum = _deliverToBridge(_kind, _sender, keccak256(_messageData), amount);
        emit InboxMessageDelivered(msgNum, _messageData);
        return msgNum;
    }

    function _deliverToBridge(
        uint8 kind,
        address sender,
        bytes32 messageDataHash,
        uint256 amount
    ) internal virtual returns (uint256);

    function calculateRetryableSubmissionFee(
        uint256 dataLength,
        uint256 baseFee
    ) public view virtual returns (uint256);

    /// @notice get amount of ETH/token to mint on child chain based on provided value.
    ///         In case of ETH-based rollup this amount will always equal the provided
    ///         value. In case of ERC20-based rollup where native token has number of
    ///         decimals different thatn 18, amount will be re-adjusted to reflect 18
    ///         decimals used for native currency on child chain.
    /// @dev    provided value has to be less than 'type(uint256).max/10**(18-decimalsIn)'
    ///         or otherwise it will overflow.
    function _fromNativeTo18Decimals(uint256 value) internal view virtual returns (uint256);

    /**
     * @dev This empty reserved space is put in place to allow future versions to add new
     * variables without shifting down storage in the inheritance chain.
     * See https://docs.openzeppelin.com/contracts/4.x/upgradeable#storage_gaps
     */
    uint256[47] private __gap;
}<|MERGE_RESOLUTION|>--- conflicted
+++ resolved
@@ -225,12 +225,7 @@
         uint256 amountToBeMintedOnL2 = _fromNativeTo18Decimals(amount);
         if (amountToBeMintedOnL2 < (maxSubmissionCost + l2CallValue + gasLimit * maxFeePerGas)) {
             revert InsufficientValue(
-<<<<<<< HEAD
-                maxSubmissionCost + l2CallValue + gasLimit * maxFeePerGas, amount
-=======
-                maxSubmissionCost + l2CallValue + gasLimit * maxFeePerGas,
-                amountToBeMintedOnL2
->>>>>>> 27b86fdd
+                maxSubmissionCost + l2CallValue + gasLimit * maxFeePerGas, amountToBeMintedOnL2
             );
         }
 
@@ -297,14 +292,13 @@
             revert InsufficientSubmissionCost(submissionFee, maxSubmissionCost);
         }
 
-<<<<<<< HEAD
         return _deliverMessage(
             L1MessageType_submitRetryableTx,
             msg.sender,
             abi.encodePacked(
                 uint256(uint160(to)),
                 l2CallValue,
-                amount,
+                _fromNativeTo18Decimals(amount),
                 maxSubmissionCost,
                 uint256(uint160(excessFeeRefundAddress)),
                 uint256(uint160(callValueRefundAddress)),
@@ -315,26 +309,6 @@
             ),
             amount
         );
-=======
-        return
-            _deliverMessage(
-                L1MessageType_submitRetryableTx,
-                msg.sender,
-                abi.encodePacked(
-                    uint256(uint160(to)),
-                    l2CallValue,
-                    _fromNativeTo18Decimals(amount),
-                    maxSubmissionCost,
-                    uint256(uint160(excessFeeRefundAddress)),
-                    uint256(uint160(callValueRefundAddress)),
-                    gasLimit,
-                    maxFeePerGas,
-                    data.length,
-                    data
-                ),
-                amount
-            );
->>>>>>> 27b86fdd
     }
 
     function _deliverMessage(
