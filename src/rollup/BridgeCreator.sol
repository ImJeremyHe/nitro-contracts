--- conflicted
+++ resolved
@@ -6,7 +6,6 @@
 
 import "../bridge/Bridge.sol";
 import "../bridge/SequencerInbox.sol";
-import "../bridge/ISequencerInbox.sol";
 import "../bridge/Inbox.sol";
 import "../bridge/Outbox.sol";
 import "./RollupEventInbox.sol";
@@ -26,27 +25,18 @@
     event TemplatesUpdated();
     event ERC20TemplatesUpdated();
 
-<<<<<<< HEAD
     struct ContractTemplates {
         Bridge bridge;
-        SequencerInbox sequencerInbox;
-        Inbox inbox;
+        ISequencerInbox sequencerInbox;
+        IInboxBase inbox;
         RollupEventInbox rollupEventInbox;
         Outbox outbox;
-=======
-    constructor(uint256 maxDataSize) Ownable() {
-        bridgeTemplate = new Bridge();
-        sequencerInboxTemplate = new SequencerInbox(maxDataSize);
-        inboxTemplate = new Inbox(maxDataSize);
-        rollupEventInboxTemplate = new RollupEventInbox();
-        outboxTemplate = new Outbox();
->>>>>>> f0c4b18c
     }
 
     struct ContractERC20Templates {
         ERC20Bridge bridge;
-        SequencerInbox sequencerInbox;
-        ERC20Inbox inbox;
+        ISequencerInbox sequencerInbox;
+        IInboxBase inbox;
         ERC20RollupEventInbox rollupEventInbox;
         ERC20Outbox outbox;
     }
@@ -60,18 +50,18 @@
         Outbox outbox;
     }
 
-    constructor() Ownable() {
-        SequencerInbox seqInbox = new SequencerInbox();
+    constructor(uint256 maxDataSize) Ownable() {
+        SequencerInbox seqInbox = new SequencerInbox(maxDataSize);
 
         ethBasedTemplates.bridge = new Bridge();
         ethBasedTemplates.sequencerInbox = seqInbox;
-        ethBasedTemplates.inbox = new Inbox();
+        ethBasedTemplates.inbox = new Inbox(maxDataSize);
         ethBasedTemplates.rollupEventInbox = new RollupEventInbox();
         ethBasedTemplates.outbox = new Outbox();
 
         erc20BasedTemplates.bridge = new ERC20Bridge();
         erc20BasedTemplates.sequencerInbox = seqInbox;
-        erc20BasedTemplates.inbox = new ERC20Inbox();
+        erc20BasedTemplates.inbox = new ERC20Inbox(maxDataSize);
         erc20BasedTemplates.rollupEventInbox = new ERC20RollupEventInbox();
         erc20BasedTemplates.outbox = new ERC20Outbox();
     }
