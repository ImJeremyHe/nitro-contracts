--- conflicted
+++ resolved
@@ -104,27 +104,26 @@
     function createRollup(
         Config memory config,
         address _batchPoster,
-<<<<<<< HEAD
-        address[] calldata _validators,
+        address[] memory _validators,
+        uint256 _maxDataSize,
         address _nativeToken,
         bool _deployFactoriesToL2,
         uint256 _maxFeePerGasForRetryables
     ) public payable returns (address) {
-=======
-        address[] memory _validators,
-        uint256 maxDataSize
-    ) external returns (address) {
-        // Make sure the immutable maxDataSize is as expected
-        require(
-            maxDataSize == bridgeCreator.sequencerInboxTemplate().maxDataSize(),
-            "SI_MAX_DATA_SIZE_MISMATCH"
-        );
-        require(
-            maxDataSize == bridgeCreator.inboxTemplate().maxDataSize(),
-            "I_MAX_DATA_SIZE_MISMATCH"
-        );
-
->>>>>>> f0c4b18c
+        {
+            // Make sure the immutable maxDataSize is as expected
+            (, ISequencerInbox ethSequencerInbox, IInboxBase ethInbox, , ) = bridgeCreator
+                .ethBasedTemplates();
+            require(_maxDataSize == ethSequencerInbox.maxDataSize(), "SI_MAX_DATA_SIZE_MISMATCH");
+            require(_maxDataSize == ethInbox.maxDataSize(), "I_MAX_DATA_SIZE_MISMATCH");
+
+            (, ISequencerInbox erc20SequencerInbox, IInboxBase erc20Inbox, , ) = bridgeCreator
+                .erc20BasedTemplates();
+            require(_maxDataSize == erc20SequencerInbox.maxDataSize(), "SI_MAX_DATA_SIZE_MISMATCH");
+            require(_maxDataSize == erc20Inbox.maxDataSize(), "I_MAX_DATA_SIZE_MISMATCH");
+        }
+
+        // create proxy admin which will manage bridge contracts
         ProxyAdmin proxyAdmin = new ProxyAdmin();
 
         // Create the rollup proxy to figure out the address and initialize it later
