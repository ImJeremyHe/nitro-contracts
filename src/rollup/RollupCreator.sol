--- conflicted
+++ resolved
@@ -130,12 +130,9 @@
             address(rollup),
             deployParams.nativeToken,
             deployParams.config.sequencerInboxMaxTimeVariation,
-<<<<<<< HEAD
+            deployParams.maxDataSize,
             deployParams.dataHashReader,
             deployParams.blobBasefeeReader
-=======
-            deployParams.maxDataSize
->>>>>>> ce8fb885
         );
 
         IChallengeManager challengeManager = IChallengeManager(
