// Copyright 2021-2022, Offchain Labs, Inc.
// For license information, see https://github.com/OffchainLabs/nitro-contracts/blob/main/LICENSE
// SPDX-License-Identifier: BUSL-1.1

pragma solidity ^0.8.0;

import "./RollupProxy.sol";
import "./IRollupAdmin.sol";
import "./BridgeCreator.sol";
import "@offchainlabs/upgrade-executor/src/IUpgradeExecutor.sol";
import "@openzeppelin/contracts/proxy/transparent/ProxyAdmin.sol";
import "@openzeppelin/contracts/proxy/transparent/TransparentUpgradeableProxy.sol";
import "@openzeppelin/contracts/access/Ownable.sol";
import {DeployHelper} from "./DeployHelper.sol";
import {SafeERC20, IERC20} from "@openzeppelin/contracts/token/ERC20/utils/SafeERC20.sol";

contract RollupCreator is Ownable {
    using SafeERC20 for IERC20;

    event RollupCreated(
        address indexed rollupAddress,
        address indexed nativeToken,
        address inboxAddress,
        address outbox,
        address rollupEventInbox,
        address challengeManager,
        address adminProxy,
        address sequencerInbox,
        address bridge,
        address upgradeExecutor,
        address validatorWalletCreator
    );
    event TemplatesUpdated();

    struct RollupDeploymentParams {
        Config config;
        address[] validators;
        uint256 maxDataSize;
        address nativeToken;
        bool deployFactoriesToL2;
        uint256 maxFeePerGasForRetryables;
        //// @dev The address of the batch poster, not used when set to zero address
        address[] batchPosters;
        address batchPosterManager;
    }

    BridgeCreator public bridgeCreator;
    IOneStepProofEntry public osp;
    IEdgeChallengeManager public challengeManagerTemplate;
    IRollupAdmin public rollupAdminLogic;
    IRollupUser public rollupUserLogic;
    IUpgradeExecutor public upgradeExecutorLogic;

    address public validatorWalletCreator;

    DeployHelper public l2FactoriesDeployer;

    constructor() Ownable() {}

    // creator receives back excess fees (for deploying L2 factories) so it can refund the caller
    receive() external payable {}

    function setTemplates(
        BridgeCreator _bridgeCreator,
        IOneStepProofEntry _osp,
        IEdgeChallengeManager _challengeManagerLogic,
        IRollupAdmin _rollupAdminLogic,
        IRollupUser _rollupUserLogic,
        IUpgradeExecutor _upgradeExecutorLogic,
        address _validatorWalletCreator,
        DeployHelper _l2FactoriesDeployer
    ) external onlyOwner {
        bridgeCreator = _bridgeCreator;
        osp = _osp;
        challengeManagerTemplate = _challengeManagerLogic;
        rollupAdminLogic = _rollupAdminLogic;
        rollupUserLogic = _rollupUserLogic;
        upgradeExecutorLogic = _upgradeExecutorLogic;
        validatorWalletCreator = _validatorWalletCreator;
        l2FactoriesDeployer = _l2FactoriesDeployer;
        emit TemplatesUpdated();
    }

    // internal function to workaround stack limit
    function createChallengeManager(
        address rollupAddr,
        address proxyAdminAddr,
        Config memory config
    ) internal returns (IEdgeChallengeManager) {
        IEdgeChallengeManager challengeManager = IEdgeChallengeManager(
            address(
                new TransparentUpgradeableProxy(
                    address(challengeManagerTemplate), proxyAdminAddr, ""
                )
            )
        );

        challengeManager.initialize({
            _assertionChain: IAssertionChain(rollupAddr),
            _challengePeriodBlocks: config.confirmPeriodBlocks,
            _oneStepProofEntry: osp,
            layerZeroBlockEdgeHeight: config.layerZeroBlockEdgeHeight,
            layerZeroBigStepEdgeHeight: config.layerZeroBigStepEdgeHeight,
            layerZeroSmallStepEdgeHeight: config.layerZeroSmallStepEdgeHeight,
            _stakeToken: IERC20(config.stakeToken),
            _stakeAmounts: config.miniStakeValues,
            _excessStakeReceiver: config.owner,
            _numBigStepLevel: config.numBigStepLevel
        });

        return challengeManager;
    }

    /**
     * @notice Create a new rollup
     * @dev After this setup:
     * @dev - UpgradeExecutor should be the owner of rollup
     * @dev - UpgradeExecutor should be the owner of proxyAdmin which manages bridge contracts
     * @dev - config.rollupOwner should have executor role on upgradeExecutor
     * @dev - Bridge should have a single inbox and outbox
     * @dev - Validators and batch poster should be set if provided
     * @param deployParams The parameters for the rollup deployment. It consists of:
     *          - config        The configuration for the rollup
     *          - batchPoster   The address of the batch poster, not used when set to zero address
     *          - validators    The list of validator addresses, not used when set to empty list
     *          - nativeToken   Address of the custom fee token used by rollup. If rollup is ETH-based address(0) should be provided
     *          - deployFactoriesToL2 Whether to deploy L2 factories using retryable tickets. If true, retryables need to be paid for in native currency.
     *                          Deploying factories via retryable tickets at rollup creation time is the most reliable method to do it since it
     *                          doesn't require paying the L1 gas. If deployment is not done as part of rollup creation TX, there is a risk that
     *                          anyone can try to deploy factories and potentially burn the nonce 0 (ie. due to gas price spike when doing direct
     *                          L2 TX). That would mean we permanently lost capability to deploy deterministic factory at expected address.
     *          - maxFeePerGasForRetryables price bid for L2 execution.
     *          - dataHashReader The address of the data hash reader used to read blob hashes
     * @return The address of the newly created rollup
     */
    function createRollup(RollupDeploymentParams memory deployParams)
        public
        payable
        returns (address)
    {
        {
            // Make sure the immutable maxDataSize is as expected
            (
                ,
                ISequencerInbox ethSequencerInbox,
                ISequencerInbox ethDelayBufferableSequencerInbox,
                IInboxBase ethInbox,
                ,
            ) = bridgeCreator.ethBasedTemplates();
            require(
                deployParams.maxDataSize == ethSequencerInbox.maxDataSize(),
                "SI_MAX_DATA_SIZE_MISMATCH"
            );
            require(
                deployParams.maxDataSize == ethDelayBufferableSequencerInbox.maxDataSize(),
                "SI_MAX_DATA_SIZE_MISMATCH"
            );
            require(deployParams.maxDataSize == ethInbox.maxDataSize(), "I_MAX_DATA_SIZE_MISMATCH");

            (
                ,
                ISequencerInbox erc20SequencerInbox,
                ISequencerInbox erc20DelayBufferableSequencerInbox,
                IInboxBase erc20Inbox,
                ,
            ) = bridgeCreator.erc20BasedTemplates();
            require(
                deployParams.maxDataSize == erc20SequencerInbox.maxDataSize(),
                "SI_MAX_DATA_SIZE_MISMATCH"
            );
            require(
                deployParams.maxDataSize == erc20DelayBufferableSequencerInbox.maxDataSize(),
                "SI_MAX_DATA_SIZE_MISMATCH"
            );
            require(
                deployParams.maxDataSize == erc20Inbox.maxDataSize(), "I_MAX_DATA_SIZE_MISMATCH"
            );
        }

        // create proxy admin which will manage bridge contracts
        ProxyAdmin proxyAdmin = new ProxyAdmin();

        // Create the rollup proxy to figure out the address and initialize it later
        RollupProxy rollup = new RollupProxy{salt: keccak256(abi.encode(deployParams))}();

        BridgeCreator.BridgeContracts memory bridgeContracts = bridgeCreator.createBridge(
            address(proxyAdmin),
            address(rollup),
            deployParams.nativeToken,
            deployParams.config.sequencerInboxMaxTimeVariation,
            deployParams.config.bufferConfig
        );

        IEdgeChallengeManager challengeManager =
            createChallengeManager(address(rollup), address(proxyAdmin), deployParams.config);

        // deploy and init upgrade executor
        address upgradeExecutor = _deployUpgradeExecutor(deployParams.config.owner, proxyAdmin);

        // upgradeExecutor shall be proxyAdmin's owner
        proxyAdmin.transferOwnership(address(upgradeExecutor));

        // initialize the rollup with this contract as owner to set batch poster and validators
        // it will transfer the ownership to the upgrade executor later
        deployParams.config.owner = address(this);
        rollup.initializeProxy(
            deployParams.config,
            ContractDependencies({
                bridge: bridgeContracts.bridge,
                sequencerInbox: bridgeContracts.sequencerInbox,
                inbox: bridgeContracts.inbox,
                outbox: bridgeContracts.outbox,
                rollupEventInbox: bridgeContracts.rollupEventInbox,
                challengeManager: challengeManager,
                rollupAdminLogic: address(rollupAdminLogic),
                rollupUserLogic: rollupUserLogic,
                validatorWalletCreator: validatorWalletCreator
            })
        );

        // Setting batch posters and batch poster manager
        for (uint256 i = 0; i < deployParams.batchPosters.length; i++) {
            bridgeContracts.sequencerInbox.setIsBatchPoster(deployParams.batchPosters[i], true);
        }
        if (deployParams.batchPosterManager != address(0)) {
            bridgeContracts.sequencerInbox.setBatchPosterManager(deployParams.batchPosterManager);
        }

        // Call setValidator on the newly created rollup contract just if validator set is not empty
        if (deployParams.validators.length != 0) {
            bool[] memory _vals = new bool[](deployParams.validators.length);
            for (uint256 i = 0; i < deployParams.validators.length; i++) {
                _vals[i] = true;
            }
            IRollupAdmin(address(rollup)).setValidator(deployParams.validators, _vals);
        }

        IRollupAdmin(address(rollup)).setOwner(address(upgradeExecutor));

        if (deployParams.deployFactoriesToL2) {
            _deployFactories(
                address(bridgeContracts.inbox),
                deployParams.nativeToken,
                deployParams.maxFeePerGasForRetryables
            );
        }

        emit RollupCreated(
            address(rollup),
            deployParams.nativeToken,
            address(bridgeContracts.inbox),
            address(bridgeContracts.outbox),
            address(bridgeContracts.rollupEventInbox),
            address(challengeManager),
            address(proxyAdmin),
            address(bridgeContracts.sequencerInbox),
            address(bridgeContracts.bridge),
            address(upgradeExecutor),
            address(validatorWalletCreator)
        );
        return address(rollup);
    }

    function _deployUpgradeExecutor(
        address rollupOwner,
        ProxyAdmin proxyAdmin
    ) internal returns (address) {
        IUpgradeExecutor upgradeExecutor = IUpgradeExecutor(
            address(
                new TransparentUpgradeableProxy(
                    address(upgradeExecutorLogic), address(proxyAdmin), bytes("")
                )
            )
        );
        address[] memory executors = new address[](1);
        executors[0] = rollupOwner;
        upgradeExecutor.initialize(address(upgradeExecutor), executors);

        return address(upgradeExecutor);
    }

    function _deployFactories(
        address _inbox,
        address _nativeToken,
        uint256 _maxFeePerGas
    ) internal {
        if (_nativeToken == address(0)) {
            // we need to fund 4 retryable tickets
            uint256 cost =
                l2FactoriesDeployer.getDeploymentTotalCost(IInboxBase(_inbox), _maxFeePerGas);

            // do it
            l2FactoriesDeployer.perform{value: cost}(_inbox, _nativeToken, _maxFeePerGas);

            // refund the caller
            // solhint-disable-next-line avoid-low-level-calls
            (bool sent,) = msg.sender.call{value: address(this).balance}("");
            require(sent, "Refund failed");
        } else {
            // Transfer fee token amount needed to pay for retryable fees to the inbox.
<<<<<<< HEAD
            uint256 totalFee =
                l2FactoriesDeployer.getDeploymentTotalCost(IInboxBase(_inbox), _maxFeePerGas);
            IERC20(_nativeToken).safeTransferFrom(msg.sender, _inbox, totalFee);
=======
            uint256 totalFee = l2FactoriesDeployer.getDeploymentTotalCost(
                IInboxBase(_inbox),
                _maxFeePerGas
            );

            // calculate the fee amount in the native token's decimals
            uint8 decimals = ERC20(_nativeToken).decimals();

            uint256 totalFeeNativeDenominated = totalFee;
            if (decimals < 18) {
                uint256 gasCost = _maxFeePerGas * 21_000;
                uint256 nickCreate2Cost = _scaleDownToNativeDecimals(
                    l2FactoriesDeployer.NICK_CREATE2_VALUE() + gasCost,
                    decimals
                );
                uint256 erc2470Cost = _scaleDownToNativeDecimals(
                    l2FactoriesDeployer.ERC2470_VALUE() + gasCost,
                    decimals
                );
                uint256 zoltuCreate2Cost = _scaleDownToNativeDecimals(
                    l2FactoriesDeployer.ZOLTU_VALUE() + gasCost,
                    decimals
                );
                uint256 erc1820Cost = _scaleDownToNativeDecimals(
                    l2FactoriesDeployer.ERC1820_VALUE() + gasCost,
                    decimals
                );
                totalFeeNativeDenominated =
                    nickCreate2Cost +
                    erc2470Cost +
                    zoltuCreate2Cost +
                    erc1820Cost;
            } else if (decimals > 18) {
                totalFeeNativeDenominated = totalFee * (10**(decimals - 18));
            }

            IERC20(_nativeToken).safeTransferFrom(msg.sender, _inbox, totalFeeNativeDenominated);
>>>>>>> 27b86fdd

            // do it
            l2FactoriesDeployer.perform(_inbox, _nativeToken, _maxFeePerGas);
        }
    }

    function _scaleDownToNativeDecimals(uint256 amount, uint8 decimals)
        internal
        pure
        returns (uint256)
    {
        uint256 scaledAmount = amount;
        if (decimals < 18) {
            scaledAmount = amount / (10**(18 - decimals));
            // round up if necessary
            if (scaledAmount * (10**(18 - decimals)) < amount) {
                scaledAmount++;
            }
        }
        return scaledAmount;
    }
}<|MERGE_RESOLUTION|>--- conflicted
+++ resolved
@@ -298,15 +298,8 @@
             require(sent, "Refund failed");
         } else {
             // Transfer fee token amount needed to pay for retryable fees to the inbox.
-<<<<<<< HEAD
             uint256 totalFee =
                 l2FactoriesDeployer.getDeploymentTotalCost(IInboxBase(_inbox), _maxFeePerGas);
-            IERC20(_nativeToken).safeTransferFrom(msg.sender, _inbox, totalFee);
-=======
-            uint256 totalFee = l2FactoriesDeployer.getDeploymentTotalCost(
-                IInboxBase(_inbox),
-                _maxFeePerGas
-            );
 
             // calculate the fee amount in the native token's decimals
             uint8 decimals = ERC20(_nativeToken).decimals();
@@ -315,48 +308,39 @@
             if (decimals < 18) {
                 uint256 gasCost = _maxFeePerGas * 21_000;
                 uint256 nickCreate2Cost = _scaleDownToNativeDecimals(
-                    l2FactoriesDeployer.NICK_CREATE2_VALUE() + gasCost,
-                    decimals
+                    l2FactoriesDeployer.NICK_CREATE2_VALUE() + gasCost, decimals
                 );
                 uint256 erc2470Cost = _scaleDownToNativeDecimals(
-                    l2FactoriesDeployer.ERC2470_VALUE() + gasCost,
-                    decimals
+                    l2FactoriesDeployer.ERC2470_VALUE() + gasCost, decimals
                 );
                 uint256 zoltuCreate2Cost = _scaleDownToNativeDecimals(
-                    l2FactoriesDeployer.ZOLTU_VALUE() + gasCost,
-                    decimals
+                    l2FactoriesDeployer.ZOLTU_VALUE() + gasCost, decimals
                 );
                 uint256 erc1820Cost = _scaleDownToNativeDecimals(
-                    l2FactoriesDeployer.ERC1820_VALUE() + gasCost,
-                    decimals
+                    l2FactoriesDeployer.ERC1820_VALUE() + gasCost, decimals
                 );
                 totalFeeNativeDenominated =
-                    nickCreate2Cost +
-                    erc2470Cost +
-                    zoltuCreate2Cost +
-                    erc1820Cost;
+                    nickCreate2Cost + erc2470Cost + zoltuCreate2Cost + erc1820Cost;
             } else if (decimals > 18) {
-                totalFeeNativeDenominated = totalFee * (10**(decimals - 18));
+                totalFeeNativeDenominated = totalFee * (10 ** (decimals - 18));
             }
 
             IERC20(_nativeToken).safeTransferFrom(msg.sender, _inbox, totalFeeNativeDenominated);
->>>>>>> 27b86fdd
 
             // do it
             l2FactoriesDeployer.perform(_inbox, _nativeToken, _maxFeePerGas);
         }
     }
 
-    function _scaleDownToNativeDecimals(uint256 amount, uint8 decimals)
-        internal
-        pure
-        returns (uint256)
-    {
+    function _scaleDownToNativeDecimals(
+        uint256 amount,
+        uint8 decimals
+    ) internal pure returns (uint256) {
         uint256 scaledAmount = amount;
         if (decimals < 18) {
-            scaledAmount = amount / (10**(18 - decimals));
+            scaledAmount = amount / (10 ** (18 - decimals));
             // round up if necessary
-            if (scaledAmount * (10**(18 - decimals)) < amount) {
+            if (scaledAmount * (10 ** (18 - decimals)) < amount) {
                 scaledAmount++;
             }
         }
