// Copyright 2021-2022, Offchain Labs, Inc.
// For license information, see https://github.com/OffchainLabs/nitro-contracts/blob/main/LICENSE
// SPDX-License-Identifier: BUSL-1.1

pragma solidity ^0.8.4;

/// @dev Init was already called
error AlreadyInit();

/// @dev Init was called with param set to zero that must be nonzero
error HadZeroInit();

/// @dev Thrown when post upgrade init validation fails
error BadPostUpgradeInit();

/// @dev Thrown when non owner tries to access an only-owner function
/// @param sender The msg.sender who is not the owner
/// @param owner The owner address
error NotOwner(address sender, address owner);

/// @dev Thrown when an address that is not the rollup tries to call an only-rollup function
/// @param sender The sender who is not the rollup
/// @param rollup The rollup address authorized to call this function
error NotRollup(address sender, address rollup);

/// @dev Thrown when the contract was not called directly from the origin ie msg.sender != tx.origin
error NotOrigin();

/// @dev Provided data was too large
/// @param dataLength The length of the data that is too large
/// @param maxDataLength The max length the data can be
error DataTooLarge(uint256 dataLength, uint256 maxDataLength);

/// @dev The provided is not a contract and was expected to be
/// @param addr The adddress in question
error NotContract(address addr);

/// @dev The merkle proof provided was too long
/// @param actualLength The length of the merkle proof provided
/// @param maxProofLength The max length a merkle proof can have
error MerkleProofTooLong(uint256 actualLength, uint256 maxProofLength);

/// @dev Thrown when an un-authorized address tries to access an admin function
/// @param sender The un-authorized sender
/// @param rollup The rollup, which would be authorized
/// @param owner The rollup's owner, which would be authorized
error NotRollupOrOwner(address sender, address rollup, address owner);

// Bridge Errors

/// @dev Thrown when an un-authorized address tries to access an only-inbox function
/// @param sender The un-authorized sender
error NotDelayedInbox(address sender);

/// @dev Thrown when an un-authorized address tries to access an only-sequencer-inbox function
/// @param sender The un-authorized sender
error NotSequencerInbox(address sender);

/// @dev Thrown when an un-authorized address tries to access an only-outbox function
/// @param sender The un-authorized sender
error NotOutbox(address sender);

/// @dev the provided outbox address isn't valid
/// @param outbox address of outbox being set
error InvalidOutboxSet(address outbox);

/// @dev The provided token address isn't valid
/// @param token address of token being set
error InvalidTokenSet(address token);

/// @dev Call to this specific address is not allowed
/// @param target address of the call receiver
error CallTargetNotAllowed(address target);

/// @dev Call that changes the balance of ERC20Bridge is not allowed
error CallNotAllowed();

// Inbox Errors

/// @dev The contract is paused, so cannot be paused
error AlreadyPaused();

/// @dev The contract is unpaused, so cannot be unpaused
error AlreadyUnpaused();

/// @dev The contract is paused
error Paused();

/// @dev msg.value sent to the inbox isn't high enough
error InsufficientValue(uint256 expected, uint256 actual);

/// @dev submission cost provided isn't enough to create retryable ticket
error InsufficientSubmissionCost(uint256 expected, uint256 actual);

/// @dev address not allowed to interact with the given contract
error NotAllowedOrigin(address origin);

/// @dev used to convey retryable tx data in eth calls without requiring a tx trace
/// this follows a pattern similar to EIP-3668 where reverts surface call information
error RetryableData(
    address from,
    address to,
    uint256 l2CallValue,
    uint256 deposit,
    uint256 maxSubmissionCost,
    address excessFeeRefundAddress,
    address callValueRefundAddress,
    uint256 gasLimit,
    uint256 maxFeePerGas,
    bytes data
);

/// @dev Thrown when a L1 chainId fork is detected
error L1Forked();

/// @dev Thrown when a L1 chainId fork is not detected
error NotForked();

/// @dev The provided gasLimit is larger than uint64
error GasLimitTooLarge();

// Outbox Errors

/// @dev The provided proof was too long
/// @param proofLength The length of the too-long proof
error ProofTooLong(uint256 proofLength);

/// @dev The output index was greater than the maximum
/// @param index The output index
/// @param maxIndex The max the index could be
error PathNotMinimal(uint256 index, uint256 maxIndex);

/// @dev The calculated root does not exist
/// @param root The calculated root
error UnknownRoot(bytes32 root);

/// @dev The record has already been spent
/// @param index The index of the spent record
error AlreadySpent(uint256 index);

/// @dev A call to the bridge failed with no return data
error BridgeCallFailed();

// Sequencer Inbox Errors

/// @dev Thrown when someone attempts to read fewer messages than have already been read
error DelayedBackwards();

/// @dev Thrown when someone attempts to read more messages than exist
error DelayedTooFar();

/// @dev Force include can only read messages more blocks old than the delay period
error ForceIncludeBlockTooSoon();

/// @dev Force include can only read messages more seconds old than the delay period
error ForceIncludeTimeTooSoon();

/// @dev The message provided did not match the hash in the delayed inbox
error IncorrectMessagePreimage();

/// @dev This can only be called by the batch poster
error NotBatchPoster();

/// @dev The sequence number provided to this message was inconsistent with the number of batches already included
error BadSequencerNumber(uint256 stored, uint256 received);

/// @dev The sequence message number provided to this message was inconsistent with the previous one
error BadSequencerMessageNumber(uint256 stored, uint256 received);

/// @dev The batch data has the inbox authenticated bit set, but the batch data was not authenticated by the inbox
error DataNotAuthenticated();

/// @dev Tried to create an already valid Data Availability Service keyset
error AlreadyValidDASKeyset(bytes32);

/// @dev Tried to use or invalidate an already invalid Data Availability Service keyset
error NoSuchKeyset(bytes32);

/// @dev Thrown when a data blob feature is attempted to be used on a chain that doesnt support it
error DataBlobsNotSupported();

/// @dev Thrown when an init param was supplied as empty
error InitParamZero(string name);

/// @dev Thrown when data hashes where expected but not where present on the tx
error MissingDataHashes();

/// @dev Thrown when the data blob meta data is invalid
error InvalidBlobMetadata();

/// @dev Thrown when rollup is not updated with updateRollupAddress
error RollupNotChanged();

/// @dev Batch data was empty when non empty was expected
error EmptyBatchData();

/// @dev Unsupported header flag was provided
error InvalidHeaderFlag(bytes1);

<<<<<<< HEAD
/// @dev SequencerInbox and Bridge are not in the same feeToken/ETH mode
error NativeTokenMismatch();
=======
/// @dev Thrown when a deprecated function is called
error Deprecated();
>>>>>>> 7c841ee8
<|MERGE_RESOLUTION|>--- conflicted
+++ resolved
@@ -197,10 +197,8 @@
 /// @dev Unsupported header flag was provided
 error InvalidHeaderFlag(bytes1);
 
-<<<<<<< HEAD
 /// @dev SequencerInbox and Bridge are not in the same feeToken/ETH mode
 error NativeTokenMismatch();
-=======
+
 /// @dev Thrown when a deprecated function is called
-error Deprecated();
->>>>>>> 7c841ee8
+error Deprecated();