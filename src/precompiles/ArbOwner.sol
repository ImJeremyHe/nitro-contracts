--- conflicted
+++ resolved
@@ -86,7 +86,6 @@
     // @notice Releases surplus funds from L1PricerFundsPoolAddress for use
     function releaseL1PricerSurplusFunds(uint256 maxWeiToRelease) external returns (uint256);
 
-<<<<<<< HEAD
     // @notice sets the price (in evm gas basis points) of ink
     function setInkPrice(uint64 price) external;
 
@@ -95,10 +94,9 @@
 
     // @notice sets the cost of starting a stylus hostio call
     function setWasmHostioInk(uint64 cost) external;
-=======
+
     /// @notice Sets serialized chain config in ArbOS state
     function setChainConfig(string calldata chainConfig) external;
->>>>>>> f48ce451
 
     // Emitted when a successful call is made to this precompile
     event OwnerActs(bytes4 indexed method, address indexed owner, bytes data);
