--- conflicted
+++ resolved
@@ -14,15 +14,10 @@
 import "../../src/osp/OneStepProverMath.sol";
 import "../../src/osp/OneStepProverHostIo.sol";
 import "../../src/osp/OneStepProofEntry.sol";
-<<<<<<< HEAD
 import "../../src/mocks/UpgradeExecutorMock.sol";
-
 import "@openzeppelin/contracts/access/Ownable.sol";
 import "@openzeppelin/contracts-upgradeable/access/AccessControlUpgradeable.sol";
-=======
-import "@openzeppelin/contracts/access/Ownable.sol";
 import "@openzeppelin/contracts/token/ERC20/presets/ERC20PresetFixedSupply.sol";
->>>>>>> d5d33c2b
 
 contract RollupCreatorTest is Test {
     RollupCreator public rollupCreator;
@@ -40,8 +35,6 @@
 
         // deploy BridgeCreators
         BridgeCreator bridgeCreator = new BridgeCreator();
-
-        IUpgradeExecutor upgradeExecutorLogic = new UpgradeExecutorMock();
 
         (
             IOneStepProofEntry ospEntry,
@@ -84,7 +77,7 @@
             loserStakeEscrow: address(200),
             chainId: 1337,
             chainConfig: "abc",
-            genesisBlockNum: 15_000_000,
+            genesisBlockNum: 15__000__000,
             sequencerInboxMaxTimeVariation: timeVars
         });
 
