import { ethers } from 'hardhat'
import '@nomiclabs/hardhat-ethers'
import { run } from 'hardhat'
import { abi as rollupCreatorAbi } from '../build/contracts/src/rollup/RollupCreator.sol/RollupCreator.json'
import { config, maxDataSize } from './config'
import { BigNumber } from 'ethers'
import { IERC20__factory } from '../build/types'
import { sleep } from './testSetup'

// 1 gwei
const MAX_FER_PER_GAS = BigNumber.from('1000000000')

interface RollupCreatedEvent {
  event: string
  address: string
  args?: {
    rollupAddress: string
    inboxAddress: string
    outbox: string
    rollupEventInbox: string
    challengeManager: string
    adminProxy: string
    sequencerInbox: string
    bridge: string
    validatorUtils: string
    validatorWalletCreator: string
  }
}

export async function createRollup(feeToken?: string) {
  const rollupCreatorAddress = process.env.ROLLUP_CREATOR_ADDRESS

  if (!rollupCreatorAddress) {
    console.error(
      'Please provide ROLLUP_CREATOR_ADDRESS as an environment variable.'
    )
    process.exit(1)
  }

  if (!rollupCreatorAbi) {
    throw new Error(
      'You need to first run <deployment.ts> script to deploy and compile the contracts first'
    )
  }

  const [signer] = await ethers.getSigners()

  const rollupCreator = new ethers.Contract(
    rollupCreatorAddress,
    rollupCreatorAbi,
    signer
  )

  if (!feeToken) {
    feeToken = ethers.constants.AddressZero
  }

  try {
    let vals: boolean[] = []
    for (let i = 0; i < config.validators.length; i++) {
      vals.push(true)
    }

    //// funds for deploying L2 factories

    // 0.13 ETH is enough to deploy L2 factories via retryables. Excess is refunded
    let feeCost = ethers.utils.parseEther('0.13')
    if (feeToken != ethers.constants.AddressZero) {
      // in case fees are paid via fee token, then approve rollup cretor to spend required amount
      await (
        await IERC20__factory.connect(feeToken, signer).approve(
          rollupCreator.address,
          feeCost
        )
      ).wait()
      feeCost = BigNumber.from(0)
    }

    // Call the createRollup function
    console.log('Calling createRollup to generate a new rollup ...')
<<<<<<< HEAD
    const createRollupTx = await rollupCreator.createRollup({
      config: config.rollupConfig,
      _batchPoster: config.batchPosters,
      _validators: config.validators,
      maxDataSize,
=======
    const deployParams = {
      config: config.rollupConfig,
      batchPoster: config.batchPoster,
      validators: config.validators,
      maxDataSize: maxDataSize,
      nativeToken: feeToken,
      deployFactoriesToL2: true,
      maxFeePerGasForRetryables: MAX_FER_PER_GAS,
    }
    const createRollupTx = await rollupCreator.createRollup(deployParams, {
      value: feeCost,
>>>>>>> 90f2262c
    })
    const createRollupReceipt = await createRollupTx.wait()

    const rollupCreatedEvent = createRollupReceipt.events?.find(
      (event: RollupCreatedEvent) =>
        event.event === 'RollupCreated' &&
        event.address.toLowerCase() === rollupCreatorAddress.toLowerCase()
    )

    // Checking for RollupCreated event for new rollup address
    if (rollupCreatedEvent) {
      const rollupAddress = rollupCreatedEvent.args?.rollupAddress
      const inboxAddress = rollupCreatedEvent.args?.inboxAddress
      const outbox = rollupCreatedEvent.args?.outbox
      const rollupEventInbox = rollupCreatedEvent.args?.rollupEventInbox
      const challengeManager = rollupCreatedEvent.args?.challengeManager
      const adminProxy = rollupCreatedEvent.args?.adminProxy
      const sequencerInbox = rollupCreatedEvent.args?.sequencerInbox
      const bridge = rollupCreatedEvent.args?.bridge
      const validatorUtils = rollupCreatedEvent.args?.validatorUtils
      const validatorWalletCreator =
        rollupCreatedEvent.args?.validatorWalletCreator

      console.log("Congratulations! 🎉🎉🎉 All DONE! Here's your addresses:")
      console.log('RollupProxy Contract created at address:', rollupAddress)
      console.log('Wait a minute before starting the contract verification')
      await sleep(1 * 60 * 1000)
      console.log(
        `Attempting to verify Rollup contract at address ${rollupAddress}...`
      )
      try {
        await run('verify:verify', {
          contract: 'src/rollup/RollupProxy.sol:RollupProxy',
          address: rollupAddress,
          constructorArguments: [],
        })
      } catch (error: any) {
        if (error.message.includes('Already Verified')) {
          console.log(`Contract RollupProxy is already verified.`)
        } else {
          console.error(
            `Verification for RollupProxy failed with the following error: ${error.message}`
          )
        }
      }
      console.log('Inbox (proxy) Contract created at address:', inboxAddress)
      console.log('Outbox (proxy) Contract created at address:', outbox)
      console.log(
        'rollupEventInbox (proxy) Contract created at address:',
        rollupEventInbox
      )
      console.log(
        'challengeManager (proxy) Contract created at address:',
        challengeManager
      )
      console.log('AdminProxy Contract created at address:', adminProxy)
      console.log('SequencerInbox (proxy) created at address:', sequencerInbox)
      console.log('Bridge (proxy) Contract created at address:', bridge)
      console.log('ValidatorUtils Contract created at address:', validatorUtils)
      console.log(
        'ValidatorWalletCreator Contract created at address:',
        validatorWalletCreator
      )

      const blockNumber = createRollupReceipt.blockNumber
      console.log('All deployed at block number:', blockNumber)
    } else {
      console.error('RollupCreated event not found')
    }
  } catch (error) {
    console.error(
      'Deployment failed:',
      error instanceof Error ? error.message : error
    )
  }
}<|MERGE_RESOLUTION|>--- conflicted
+++ resolved
@@ -78,13 +78,6 @@
 
     // Call the createRollup function
     console.log('Calling createRollup to generate a new rollup ...')
-<<<<<<< HEAD
-    const createRollupTx = await rollupCreator.createRollup({
-      config: config.rollupConfig,
-      _batchPoster: config.batchPosters,
-      _validators: config.validators,
-      maxDataSize,
-=======
     const deployParams = {
       config: config.rollupConfig,
       batchPoster: config.batchPoster,
@@ -96,7 +89,6 @@
     }
     const createRollupTx = await rollupCreator.createRollup(deployParams, {
       value: feeCost,
->>>>>>> 90f2262c
     })
     const createRollupReceipt = await createRollupTx.wait()
 
