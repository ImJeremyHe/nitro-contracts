--- conflicted
+++ resolved
@@ -7,10 +7,6 @@
   bytecode as UpgradeExecutorBytecode,
 } from '@offchainlabs/upgrade-executor/build/contracts/src/UpgradeExecutor.sol/UpgradeExecutor.json'
 import { Toolkit4844 } from '../test/contract/toolkit4844'
-<<<<<<< HEAD
-import { ArbSys__factory } from '../build/types'
-import { ARB_SYS_ADDRESS } from '@arbitrum/sdk/dist/lib/dataEntities/constants'
-=======
 import {
   ArbOwner__factory,
   ArbSys__factory,
@@ -21,7 +17,6 @@
 const INIT_DECAY = 10322197911
 const ARB_OWNER_ADDRESS = '0x0000000000000000000000000000000000000070'
 const ARB_SYS_ADDRESS = '0x0000000000000000000000000000000000000064'
->>>>>>> 61204dd4
 
 // Define a verification function
 export async function verifyContract(
@@ -256,8 +251,6 @@
   }
 }
 
-<<<<<<< HEAD
-=======
 export async function deployAndSetCacheManager(
   chainOwnerWallet: any,
   verify: boolean = true
@@ -299,7 +292,6 @@
   return cacheManagerProxy
 }
 
->>>>>>> 61204dd4
 // Check if we're deploying to an Arbitrum chain
 export async function _isRunningOnArbitrum(signer: any): Promise<boolean> {
   const arbSys = ArbSys__factory.connect(ARB_SYS_ADDRESS, signer)
