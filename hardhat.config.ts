--- conflicted
+++ resolved
@@ -6,14 +6,11 @@
 import 'solidity-coverage'
 import 'hardhat-gas-reporter'
 import 'hardhat-contract-sizer'
-<<<<<<< HEAD
-=======
 import 'hardhat-ignore-warnings'
 // import '@tovarishfin/hardhat-yul';
 import dotenv from 'dotenv'
 
 dotenv.config()
->>>>>>> 61204dd4
 
 const solidity = {
   compilers: [
@@ -28,21 +25,21 @@
     },
   ],
   overrides: {
-<<<<<<< HEAD
+    'src/rollup/RollupUserLogic.sol': {
+      version: '0.8.9',
+      settings: {
+        optimizer: {
+          enabled: true,
+          runs: 20,
+        },
+      },
+    },
     'src/challengeV2/EdgeChallengeManager.sol': {
       version: '0.8.17',
       settings: {
         optimizer: {
           enabled: true,
           runs: 200,
-=======
-    'src/rollup/RollupUserLogic.sol': {
-      version: '0.8.9',
-      settings: {
-        optimizer: {
-          enabled: true,
-          runs: 20,
->>>>>>> 61204dd4
         },
       },
     },
